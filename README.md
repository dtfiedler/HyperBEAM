<img src="https://arweave.net/dOpRkKrNNQ4HHebxZlPCo0BWfrjwJ-CEBQs2EPgrwbg" />

<<<<<<< HEAD
Soon.

<!-- toc -->

-   [Development](#development)

<!-- tocstop -->

## Development

Environment Setup TBD

This repo uses `npm` and `node` to install and execute top level, repo-wide, tooling. So first, you should run `npm i`
at the root to install those dependencies. This will set up git hooks that will help ensure you're following some of the
guidelines outlined in this document:

-   All Erlang files are formatted using [`erlfmt`](https://github.com/WhatsApp/erlfmt)
-   All Commit Messages follow our [Conventional Commits Config](https://www.conventionalcommits.org/en/v1.0.0/)
-   All Markdown files should contain a Table of Contents

Once you've install the top level tooling, each of these conventions are enforced, via git a commit hook, automatically.
=======
Soon.
>>>>>>> 3e815eb6
<|MERGE_RESOLUTION|>--- conflicted
+++ resolved
@@ -1,27 +1,3 @@
 <img src="https://arweave.net/dOpRkKrNNQ4HHebxZlPCo0BWfrjwJ-CEBQs2EPgrwbg" />
 
-<<<<<<< HEAD
-Soon.
-
-<!-- toc -->
-
--   [Development](#development)
-
-<!-- tocstop -->
-
-## Development
-
-Environment Setup TBD
-
-This repo uses `npm` and `node` to install and execute top level, repo-wide, tooling. So first, you should run `npm i`
-at the root to install those dependencies. This will set up git hooks that will help ensure you're following some of the
-guidelines outlined in this document:
-
--   All Erlang files are formatted using [`erlfmt`](https://github.com/WhatsApp/erlfmt)
--   All Commit Messages follow our [Conventional Commits Config](https://www.conventionalcommits.org/en/v1.0.0/)
--   All Markdown files should contain a Table of Contents
-
-Once you've install the top level tooling, each of these conventions are enforced, via git a commit hook, automatically.
-=======
-Soon.
->>>>>>> 3e815eb6
+Soon.
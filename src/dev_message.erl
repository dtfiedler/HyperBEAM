%%% @doc The identity device: For non-reserved keys, it simply returns a key 
%%% from the message as it is found in the message's underlying Erlang map. 
%%% Private keys (`priv[.*]') are not included.
%%% Reserved keys are: `id', `attestations', `attestors', `keys', `path', 
%%% `set', `remove', `get', and `verify'. Their function comments describe the 
%%% behaviour of the device when these keys are set.
-module(dev_message).
%%% Base Converge reserved keys:
-export([info/0, keys/1]).
-export([set/3, set_path/3, remove/2, get/2, get/3]).
%%% Attestation-specific keys:
-export([id/1, id/2, id/3]).
-export([attest/3, attested/3, attestors/1, attestors/2, attestors/3, verify/3]).
-include_lib("eunit/include/eunit.hrl").
-include("include/hb.hrl").
-define(DEFAULT_ID_DEVICE, <<"httpsig@1.0">>).
-define(DEFAULT_ATT_DEVICE, <<"httpsig@1.0">>).

%% The list of keys that are exported by this device.
-define(DEVICE_KEYS, [
    <<"id">>,
    <<"attestations">>,
    <<"attestors">>,
    <<"keys">>,
    <<"path">>,
    <<"set">>,
    <<"remove">>,
    <<"verify">>
]).

%% @doc Return the info for the identity device.
info() ->
    #{
        default => fun get/3
        %exports => ?DEVICE_KEYS
    }.

%% @doc Return the ID of a message, using the `attestors' list if it exists.
%% If the `attestors' key is `all', return the ID including all known 
%% attestations -- `none' yields the ID without any attestations. If the 
%% `attestors' key is a list/map, return the ID including only the specified 
%% attestations.
%% 
%% The `id-device' key in the message can be used to specify the device that
%% should be used to calculate the ID. If it is not set, the default device
%% (`httpsig@1.0') is used.
%% 
%% Note: This function _does not_ use Converge's `get/3' function, as it
%% as it would require significant computation. We may want to change this
%% if/when non-map message structures are created.
id(Base) -> id(Base, #{}).
id(Base, Req) -> id(Base, Req, #{}).
id(Base, _, NodeOpts) when not is_map(Base) ->
    % Return the hashpath of the message in native format, to match the native
    % format of the message ID return.
    {ok, hb_util:native_id(hb_path:hashpath(Base, NodeOpts))};
id(Base, Req, NodeOpts) ->
    ModBase =
        case maps:get(<<"attestors">>, Req, <<"none">>) of
            <<"all">> -> Base;
            <<"none">> -> Base;
            [] -> Base;
            RawAttestorIDs ->
                KeepIDs =
                    case is_map(RawAttestorIDs) of
                        true -> maps:keys(RawAttestorIDs);
                        false -> RawAttestorIDs
                    end,
                % Add attestations with only the keys that are requested.
                BaseWithAttestations = 
                    Base#{
                        <<"attestations">> =>
                            maps:with(KeepIDs, maps:get(<<"attestations">>, Base, #{}))
                    },
                % Add the hashpath to the message if it is present.
                case Base of
                    #{ <<"priv">> := #{ <<"hashpath">> := Hashpath }} ->
                        BaseWithAttestations#{
                            <<"hashpath">> => Hashpath
                        };
                    _ ->
                        BaseWithAttestations
                end
        end,
    IDMod = maps:get(<<"id-device">>, ModBase, ?DEFAULT_ID_DEVICE),
    % Get the device module from the message, or use the default if it is not
    % set. We can tell if the device is not set (or is the default) by checking 
    % whether the device module is the same as this module.
    DevMod =
        case hb_converge:message_to_device(#{ <<"device">> => IDMod }, NodeOpts) of
            ?MODULE ->
                hb_converge:message_to_device(
                    #{ <<"device">> => ?DEFAULT_ID_DEVICE },
                    NodeOpts
                );
            Mod -> Mod
        end,
    % Apply the function's `id' function with the appropriate arguments. If it
    % doesn't exist, error.
    case hb_converge:find_exported_function(ModBase, DevMod, id, 3, NodeOpts) of
        {ok, Fun} -> apply(Fun, [ModBase, Req, NodeOpts]);
        {error, not_found} ->
            throw({id, id_resolver_not_found_for_device, DevMod})
    end.

%% @doc Return the attestors of a message that are present in the given request.
attestors(Base) -> attestors(Base, #{}).
attestors(Base, Req) -> attestors(Base, Req, #{}).
attestors(Base, _, _NodeOpts) ->
    {ok, maps:keys(maps:get(<<"attestations">>, Base, #{}))}.

% %% @doc Return a device that resolves a given path to a specific attestation.
% attestations(Base, _Req, _NodeOpts) ->
%     {ok,
%         Base#{
%             <<"device">> =>
%                 #{
%                     info =>
%                         fun(Msg, MsgWithPath, _NodeOpts2) ->
%                             Attestor = maps:get(<<"path">>, MsgWithPath),
%                             Attestation = maps:get(Attestor, Msg),
%                             % 'Promote' the keys of the attestation to the root
%                             % of the message.
%                             {
%                                 ok,
%                                 maps:merge(
%                                     maps:without([<<"attestations">>], Msg),
%                                     Attestation
%                                 )
%                             }
%                         end
%                 }
%         }
%     }.

%% @doc Attest to a message, using the `attestation-device' key to specify the
%% device that should be used to attest to the message. If the key is not set,
%% the default device (`httpsig@1.0') is used.
attest(Self, Req, Opts) ->
    {ok, Base} = hb_message:find_target(Self, Req, Opts),
    % Encode to a TABM.
    AttDev = maps:get(<<"attestation-device">>, Req, ?DEFAULT_ATT_DEVICE),
<<<<<<< HEAD
    % We _do not_ set the `device` key in the message, as the device will be
    % part of the attestation. Instead, we find the device module's `attest`
=======
    BaseWithHP =
        case maps:get(<<"priv">>, Base, #{}) of
            #{ <<"hashpath">> := Hashpath } -> Base#{ <<"hashpath">> => Hashpath };
            _ -> Base
        end,
    % We _do not_ set the `device' key in the message, as the device will be
    % part of the attestation. Instead, we find the device module's `attest'
>>>>>>> 0842f092
    % function and apply it.
    AttMod = hb_converge:message_to_device(#{ <<"device">> => AttDev }, Opts),
    {ok, AttFun} = hb_converge:find_exported_function(Base, AttMod, attest, 3, Opts),
    Encoded = hb_message:convert(Base, tabm, Opts),
    {ok, Attested} = apply(AttFun, hb_converge:truncate_args(AttFun, [Encoded, Req, Opts])),
    {ok, hb_message:convert(Attested, <<"structured@1.0">>, Opts)}.

%% @doc Verify a message nested in the body. As with `id', the `attestors'
%% key in the request can be used to specify which attestations should be
%% verified. 
verify(Self, Req, Opts) ->
    % Get the target message of the verification request.
    {ok, Base} = hb_message:find_target(Self, Req, Opts),
    % Get the attestations to verify.
    Attestations =
        case maps:get(<<"attestors">>, Req, <<"all">>) of
            <<"none">> -> [];
            <<"all">> -> maps:get(<<"attestations">>, Base, #{});
            AttestorIDs ->
                maps:with(
                    AttestorIDs,
                    maps:get(<<"attestations">>, Base, #{})
                )
        end,
    % Remove the attestations from the base message.
    ?event({verifying_attestations, Attestations}),
    % Verify the attestations. Stop execution if any fail.
    Res =
        lists:all(
            fun(Attestor) ->
                ?event(
                    {verify_attestation,
                        {attestor, Attestor},
                        {target, Base}}
                ),
                {ok, Res} = exec_for_attestation(
                    verify,
                    Base,
                    maps:get(Attestor, Attestations),
                    Req#{ <<"attestor">> => Attestor },
                    Opts
                ),
                ?event({verify_attestation_res, {attestor, Attestor}, {res, Res}}),
                Res
            end,
            maps:keys(Attestations)
        ),
    ?event({verify_res, Res}),
    {ok, Res}.

<<<<<<< HEAD
%% @doc Execute a function for a single attestation in the context of its
%% parent message.
%% Note: Assumes that the `attestations' key has already been removed from the
%% message if applicable.
exec_for_attestation(Func, Base, Attestation, Req, Opts) ->
    ?event({executing_for_attestation, {func, Func}, {base, Base}, {attestation, Attestation}, {req, Req}}),
=======
%% @doc Verify a single attestation in the context of its parent message.
%% Note: Assumes that the `attestations' key has already been removed from the
%% message.
verify_attestation(Base, Attestation, Req, Opts) ->
>>>>>>> 0842f092
    AttestionMessage =
        maps:merge(Base, maps:without([<<"attestation-device">>], Attestation)),
    AttDev =
        maps:get(
            <<"attestation-device">>,
            Attestation,
            ?DEFAULT_ATT_DEVICE
        ),
    AttMod =
        hb_converge:message_to_device(
            #{ <<"device">> => AttDev },
            Opts
        ),
    {ok, AttFun} =
        hb_converge:find_exported_function(
            AttestionMessage,
            AttMod,
            Func,
            3,
            Opts
        ),
    Encoded = hb_message:convert(AttestionMessage, tabm, Opts),
    apply(AttFun, [Encoded, Req, Opts]).

%% @doc Return the list of attested keys from a message.
%% @doc Set keys in a message. Takes a map of key-value pairs and sets them in
%% the message, overwriting any existing values.
attested(Self, Req, Opts) ->
    % Get the target message of the verification request.
    {ok, Base} = hb_message:find_target(Self, Req, Opts),
    Attestators = maps:keys(Attestations = maps:get(<<"attestations">>, Base, #{})),
    % Get the list of attested keys from each attestor.
    AttestationKeys =
        lists:map(
            fun(Attestor) ->
                Attestion = maps:get(Attestor, Attestations),
                {ok, AttestedKeys} =
                    exec_for_attestation(
                        attested,
                        Base,
                        Attestion,
                        #{ <<"attestor">> => Attestor },
                        Opts
                    ),
                AttestedKeys
            end,
            Attestators
        ),
    % Remove attestations that are not in *every* attestor's list.
    % To start, we need to create the super-set of attested keys.
    AllAttestedKeys =
        lists:foldl(
            fun(Key, Acc) ->
                case lists:member(Key, Acc) of
                    true -> Acc;
                    false -> [Key | Acc]
                end
            end,
            [],
            lists:flatten(AttestationKeys)
        ),
    % Next, we filter the list of all attested keys to only include those that
    % are present in every attestor's list.
    OnlyAttestedKeys =
        lists:filter(
            fun(Key) ->
                lists:all(
                    fun(AttestedKeys) -> lists:member(Key, AttestedKeys) end,
                    AttestationKeys
                )
            end,
            AllAttestedKeys
        ),
    ?event({only_attested_keys, OnlyAttestedKeys}),
    {ok, OnlyAttestedKeys}.

set(Message1, NewValuesMsg, _Opts) ->
	% Filter keys that are in the default device (this one).
    {ok, NewValuesKeys} = keys(NewValuesMsg),
	KeysToSet =
		lists:filter(
			fun(Key) ->
				not lists:member(Key, ?DEVICE_KEYS) andalso
					(maps:get(Key, NewValuesMsg, undefined) =/= undefined)
			end,
			NewValuesKeys
		),
	% Find keys in the message that are already set (case-insensitive), and 
	% note them for removal.
	ConflictingKeys =
		lists:filter(
			fun(Key) ->
				lists:member(Key, KeysToSet)
			end,
			maps:keys(Message1)
		),
    UnsetKeys =
        lists:filter(
            fun(Key) ->
                case maps:get(Key, NewValuesMsg, not_found) of
                    unset -> true;
                    _ -> false
                end
            end,
            maps:keys(Message1)
        ),
    % Calculate if we need to remove the attestations from the message.
    WithoutAtts =
        case UnsetKeys ++ ConflictingKeys of
            [] -> [];
            _ -> [<<"attestations">>]
        end,
	{
		ok,
		maps:merge(
			maps:without(ConflictingKeys ++ UnsetKeys ++ WithoutAtts, Message1),
			maps:from_list(
				lists:filtermap(
					fun(Key) ->
                        case maps:get(Key, NewValuesMsg, undefined) of
                            undefined -> false;
                            unset -> false;
                            Value -> {true, {Key, Value}}
                        end
					end,
					KeysToSet
				)
			)
		)
	}.

%% @doc Special case of `set/3' for setting the `path' key. This cannot be set
%% using the normal `set' function, as the `path' is a reserved key, necessary 
%% for Converge to know the key to evaluate in requests.
set_path(Message1, #{ <<"value">> := Value }, _Opts) ->
    {ok, Message1#{ <<"path">> => Value }}.

%% @doc Remove a key or keys from a message.
remove(Message1, #{ <<"item">> := Key }) ->
    remove(Message1, #{ <<"items">> => [Key] });
remove(Message1, #{ <<"items">> := Keys }) ->
    { ok, maps:without(Keys, Message1) }.

%% @doc Get the public keys of a message.
keys(Msg) when not is_map(Msg) ->
    case hb_converge:normalize_keys(Msg) of
        NormMsg when is_map(NormMsg) -> keys(NormMsg);
        _ -> throw(badarg)
    end;
keys(Msg) ->
    {
        ok,
        lists:filter(
            fun(Key) -> not hb_private:is_private(Key) end,
            maps:keys(Msg)
        )
    }.

%% @doc Return the value associated with the key as it exists in the message's
%% underlying Erlang map. First check the public keys, then check case-
%% insensitively if the key is a binary.
get(Key, Msg) -> get(Key, Msg, #{ <<"path">> => <<"get">> }).
get(Key, Msg, _Msg2) ->
    case hb_private:is_private(Key) of
        true -> {error, not_found};
        false ->
            case maps:get(Key, Msg, not_found) of
                not_found -> case_insensitive_get(Key, Msg);
                Value -> {ok, Value}
            end
    end.

%% @doc Key matching should be case insensitive, following RFC-9110, so we 
%% implement a case-insensitive key lookup rather than delegating to
%% `maps:get/2'. Encode the key to a binary if it is not already.
case_insensitive_get(Key, Msg) ->
    NormKey = hb_converge:normalize_key(Key),
    NormMsg = hb_converge:normalize_keys(Msg),
    case maps:get(NormKey, NormMsg, not_found) of
        not_found -> {error, not_found};
        Value -> {ok, Value}
    end.

%%% Tests

%%% Internal module functionality tests:
get_keys_mod_test() ->
    ?assertEqual([a], maps:keys(#{a => 1})).

is_private_mod_test() ->
    ?assertEqual(true, hb_private:is_private(<<"private">>)),
    ?assertEqual(true, hb_private:is_private(<<"private.foo">>)),
    ?assertEqual(false, hb_private:is_private(<<"a">>)).

%%% Device functionality tests:

keys_from_device_test() ->
    ?assertEqual({ok, [<<"a">>]}, hb_converge:resolve(#{ <<"a">> => 1 }, keys, #{})).

case_insensitive_get_test() ->
	?assertEqual({ok, 1}, case_insensitive_get(<<"a">>, #{ <<"a">> => 1 })),
	?assertEqual({ok, 1}, case_insensitive_get(<<"a">>, #{ <<"A">> => 1 })),
	?assertEqual({ok, 1}, case_insensitive_get(<<"A">>, #{ <<"a">> => 1 })),
	?assertEqual({ok, 1}, case_insensitive_get(<<"A">>, #{ <<"A">> => 1 })).

private_keys_are_filtered_test() ->
    ?assertEqual(
        {ok, [<<"a">>]},
        hb_converge:resolve(#{ <<"a">> => 1, <<"private">> => 2 }, keys, #{})
    ),
    ?assertEqual(
        {ok, [<<"a">>]},
        hb_converge:resolve(#{ <<"a">> => 1, <<"priv_foo">> => 4 }, keys, #{})
    ).

cannot_get_private_keys_test() ->
    ?assertEqual(
        {error, not_found},
        hb_converge:resolve(
            #{ <<"a">> => 1, <<"private_key">> => 2 },
            <<"private_key">>,
            #{ hashpath => ignore }
        )
    ).

key_from_device_test() ->
    ?assertEqual({ok, 1}, hb_converge:resolve(#{ <<"a">> => 1 }, <<"a">>, #{})).

remove_test() ->
	Msg = #{ <<"key1">> => <<"Value1">>, <<"key2">> => <<"Value2">> },
	?assertMatch({ok, #{ <<"key2">> := <<"Value2">> }},
		hb_converge:resolve(
            Msg,
            #{ <<"path">> => <<"remove">>, <<"item">> => <<"key1">> },
            #{ hashpath => ignore }
        )
    ),
	?assertMatch({ok, #{}},
		hb_converge:resolve(
            Msg,
            #{ <<"path">> => <<"remove">>, <<"items">> => [<<"key1">>, <<"key2">>] },
            #{ hashpath => ignore }
        )
    ).

set_conflicting_keys_test() ->
	Msg1 = #{ <<"dangerous">> => <<"Value1">> },
	Msg2 = #{ <<"path">> => <<"set">>, <<"dangerous">> => <<"Value2">> },
	?assertMatch({ok, #{ <<"dangerous">> := <<"Value2">> }},
		hb_converge:resolve(Msg1, Msg2, #{})).

unset_with_set_test() ->
	Msg1 = #{ <<"dangerous">> => <<"Value1">> },
	Msg2 = #{ <<"path">> => <<"set">>, <<"dangerous">> => unset },
	?assertMatch({ok, Msg3} when map_size(Msg3) == 0,
		hb_converge:resolve(Msg1, Msg2, #{ hashpath => ignore })).

set_ignore_undefined_test() ->
	Msg1 = #{ <<"test-key">> => <<"Value1">> },
	Msg2 = #{ <<"path">> => <<"set">>, <<"test-key">> => undefined },
	?assertEqual({ok, #{ <<"test-key">> => <<"Value1">> }},
		set(Msg1, Msg2, #{ hashpath => ignore })).

verify_test() ->
    Unsigned = #{ <<"a">> => <<"b">> },
    Signed = hb_message:attest(Unsigned, hb:wallet()),
    ?event({signed, Signed}),
    BadSigned = Signed#{ <<"a">> => <<"c">> },
    ?event({bad_signed, BadSigned}),
    ?assertEqual(false, hb_message:verify(BadSigned)),
    ?assertEqual({ok, true},
        hb_converge:resolve(
            #{ <<"device">> => <<"message@1.0">> },
            #{ <<"path">> => <<"verify">>, <<"body">> => Signed },
            #{ hashpath => ignore }
        )
    ),
    % Test that we can verify a message without specifying the device explicitly.
    ?assertEqual({ok, true},
        hb_converge:resolve(
            #{},
            #{ <<"path">> => <<"verify">>, <<"body">> => Signed },
            #{ hashpath => ignore }
        )
    ).<|MERGE_RESOLUTION|>--- conflicted
+++ resolved
@@ -140,18 +140,8 @@
     {ok, Base} = hb_message:find_target(Self, Req, Opts),
     % Encode to a TABM.
     AttDev = maps:get(<<"attestation-device">>, Req, ?DEFAULT_ATT_DEVICE),
-<<<<<<< HEAD
     % We _do not_ set the `device` key in the message, as the device will be
     % part of the attestation. Instead, we find the device module's `attest`
-=======
-    BaseWithHP =
-        case maps:get(<<"priv">>, Base, #{}) of
-            #{ <<"hashpath">> := Hashpath } -> Base#{ <<"hashpath">> => Hashpath };
-            _ -> Base
-        end,
-    % We _do not_ set the `device' key in the message, as the device will be
-    % part of the attestation. Instead, we find the device module's `attest'
->>>>>>> 0842f092
     % function and apply it.
     AttMod = hb_converge:message_to_device(#{ <<"device">> => AttDev }, Opts),
     {ok, AttFun} = hb_converge:find_exported_function(Base, AttMod, attest, 3, Opts),
@@ -202,19 +192,12 @@
     ?event({verify_res, Res}),
     {ok, Res}.
 
-<<<<<<< HEAD
 %% @doc Execute a function for a single attestation in the context of its
 %% parent message.
 %% Note: Assumes that the `attestations' key has already been removed from the
 %% message if applicable.
 exec_for_attestation(Func, Base, Attestation, Req, Opts) ->
     ?event({executing_for_attestation, {func, Func}, {base, Base}, {attestation, Attestation}, {req, Req}}),
-=======
-%% @doc Verify a single attestation in the context of its parent message.
-%% Note: Assumes that the `attestations' key has already been removed from the
-%% message.
-verify_attestation(Base, Attestation, Req, Opts) ->
->>>>>>> 0842f092
     AttestionMessage =
         maps:merge(Base, maps:without([<<"attestation-device">>], Attestation)),
     AttDev =
